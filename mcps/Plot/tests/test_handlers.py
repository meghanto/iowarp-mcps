"""
Comprehensive test coverage for handler f        result = get_data_info(sample_csv_file)
        assert result["status"] == "success"
        assert result["shape"][0] == 5  # rows
        assert len(result["columns"]) == 3ions and MCP tool handlers.
"""

<<<<<<< HEAD
import pytest
import sys
=======
>>>>>>> 6e066a3d
import os
import sys
import tempfile
import pandas as pd
<<<<<<< HEAD

# Add src to path using relative path
sys.path.insert(0, os.path.join(os.path.dirname(__file__), ".."))
=======
import pytest
import asyncio

# Add src to path for imports
sys.path.insert(0, os.path.join(os.path.dirname(__file__), "..", "src"))
>>>>>>> 6e066a3d

import server  # noqa: E402
from implementation.plot_capabilities import (
    create_line_plot,
    create_bar_plot,
    create_scatter_plot,
    create_histogram,
    create_heatmap,
<<<<<<< HEAD
)


@pytest.fixture
def sample_data():
    """Create sample data for testing."""
    data = {
        "timestamp": pd.date_range("2024-01-01", periods=20, freq="D"),
        "temperature": [20 + i * 0.5 for i in range(20)],
        "humidity": [50 + i * 1.5 for i in range(20)],
        "pressure": [1013 + i * 0.2 for i in range(20)],
        "city": ["New York", "Chicago", "Los Angeles", "Houston", "Phoenix"] * 4,
    }
    return pd.DataFrame(data)


@pytest.fixture
def sample_csv_file(sample_data):
    """Create a temporary CSV file for testing."""
    with tempfile.NamedTemporaryFile(mode="w", suffix=".csv", delete=False) as f:
        sample_data.to_csv(f.name, index=False)
        yield f.name

    # Cleanup
    os.unlink(f.name)


@pytest.fixture
def output_dir():
    """Create a temporary directory for output files."""
    with tempfile.TemporaryDirectory() as temp_dir:
        yield temp_dir


def test_get_data_info_success(sample_csv_file):
    """Test get_data_info with valid file."""
    print("\n=== Testing Data Info Handler Success ===")
    result = get_data_info(sample_csv_file)
    print("Handler result:", result)

    assert result["status"] == "success"
    assert result["shape"] == (20, 5)
    assert "timestamp" in result["columns"]
    assert "temperature" in result["columns"]
    assert "humidity" in result["columns"]
    assert "pressure" in result["columns"]
    assert "city" in result["columns"]


def test_get_data_info_error():
    """Test get_data_info with invalid file."""
    print("\n=== Testing Data Info Handler Error ===")
    result = get_data_info("nonexistent_file.csv")
    print("Error result:", result)

    assert result["status"] == "error"
    assert "error" in result


def test_create_line_plot_success(sample_csv_file, output_dir):
    """Test create_line_plot with valid parameters."""
    print("\n=== Testing Line Plot Handler Success ===")
    output_path = os.path.join(output_dir, "handler_line_plot.png")

    result = create_line_plot(
        sample_csv_file,
        "timestamp",
        "temperature",
        "Temperature Over Time",
        output_path,
    )
    print("Handler result:", result)

    assert result["status"] == "success"
    assert result["x_column"] == "timestamp"
    assert result["y_column"] == "temperature"
    assert result["title"] == "Temperature Over Time"
    assert result["data_points"] == 20
    assert os.path.exists(output_path)


def test_create_line_plot_invalid_column(sample_csv_file, output_dir):
    """Test create_line_plot with invalid column."""
    print("\n=== Testing Line Plot Handler Invalid Column ===")
    output_path = os.path.join(output_dir, "handler_line_plot_error.png")

    result = create_line_plot(
        sample_csv_file, "invalid_column", "temperature", "Test Plot", output_path
    )
    print("Error result:", result)

    assert result["status"] == "error"
    assert "error" in result


def test_create_bar_plot_success(sample_csv_file, output_dir):
    """Test create_bar_plot with valid parameters."""
    print("\n=== Testing Bar Plot Handler Success ===")
    output_path = os.path.join(output_dir, "handler_bar_plot.png")

    result = create_bar_plot(
        sample_csv_file, "city", "temperature", "Temperature by City", output_path
    )
    print("Handler result:", result)

    assert result["status"] == "success"
    assert result["x_column"] == "city"
    assert result["y_column"] == "temperature"
    assert result["title"] == "Temperature by City"
    assert result["data_points"] == 20
    assert os.path.exists(output_path)


def test_create_scatter_plot_success(sample_csv_file, output_dir):
    """Test create_scatter_plot with valid parameters."""
    print("\n=== Testing Scatter Plot Handler Success ===")
    output_path = os.path.join(output_dir, "handler_scatter_plot.png")

    result = create_scatter_plot(
        sample_csv_file,
        "temperature",
        "humidity",
        "Temperature vs Humidity",
        output_path,
    )
    print("Handler result:", result)

    assert result["status"] == "success"
    assert result["x_column"] == "temperature"
    assert result["y_column"] == "humidity"
    assert result["title"] == "Temperature vs Humidity"
    assert result["data_points"] == 20
    assert os.path.exists(output_path)


def test_create_histogram_success(sample_csv_file, output_dir):
    """Test create_histogram with valid parameters."""
    print("\n=== Testing Histogram Plot Handler Success ===")
    output_path = os.path.join(output_dir, "handler_histogram.png")

    result = create_histogram(
        sample_csv_file, "temperature", 15, "Temperature Distribution", output_path
    )
    print("Handler result:", result)

    assert result["status"] == "success"
    assert result["column"] == "temperature"
    assert result["bins"] == 15
    assert result["title"] == "Temperature Distribution"
    assert result["data_points"] == 20
    assert os.path.exists(output_path)


def test_create_heatmap_success(sample_csv_file, output_dir):
    """Test create_heatmap with valid parameters."""
    print("\n=== Testing Heatmap Plot Handler Success ===")
    output_path = os.path.join(output_dir, "handler_heatmap.png")

    result = create_heatmap(sample_csv_file, "Weather Data Correlation", output_path)
    print("Handler result:", result)

    assert result["status"] == "success"
    assert result["title"] == "Weather Data Correlation"
    assert result["data_points"] == 20
    assert "numeric_columns" in result
    assert os.path.exists(output_path)


def test_create_heatmap_file_not_found(output_dir):
    """Test create_heatmap with file not found."""
    print("\n=== Testing Heatmap Plot Handler File Not Found ===")
    output_path = os.path.join(output_dir, "handler_heatmap_error.png")

    result = create_heatmap("nonexistent_file.csv", "Test Heatmap", output_path)
    print("Error result:", result)

    assert result["status"] == "error"
    assert "error" in result


if __name__ == "__main__":
    pytest.main([__file__, "-v"])
=======
    get_data_info,
)


class TestHandlers:
    """Comprehensive test coverage for handler functions"""

    @pytest.fixture
    def sample_csv_file(self):
        """Create a sample CSV file for testing."""
        data = pd.DataFrame(
            {
                "x": [1, 2, 3, 4, 5],
                "y": [2, 4, 6, 8, 10],
                "category": ["A", "B", "A", "B", "A"],
                "value": [10, 20, 15, 25, 30],
                "numeric_data": [1.1, 2.2, 3.3, 4.4, 5.5],
            }
        )
        with tempfile.NamedTemporaryFile(mode="w", suffix=".csv", delete=False) as f:
            data.to_csv(f.name, index=False)
            yield f.name
        os.unlink(f.name)

    def test_get_data_info_success(self, sample_csv_file):
        """Test successful data info retrieval"""
        result = get_data_info(sample_csv_file)
        assert result["status"] == "success"
        assert result["shape"][0] == 5  # rows
        assert (
            len(result["columns"]) == 5
        )  # columns (x, y, category, value, numeric_data)
        assert "x" in result["columns"]

    def test_get_data_info_error(self):
        """Test data info with error conditions"""
        result = get_data_info("/nonexistent/file.csv")
        assert result["status"] == "error"
        assert "error" in result

    def test_create_line_plot_success(self, sample_csv_file):
        """Test successful line plot creation"""
        with tempfile.NamedTemporaryFile(suffix=".png", delete=False) as f:
            result = create_line_plot(
                sample_csv_file, "x", "y", "Test Line Plot", f.name
            )
            assert result["status"] == "success"
            assert os.path.exists(f.name)
        os.unlink(f.name)

    def test_create_line_plot_default_params(self, sample_csv_file):
        """Test line plot with default parameters"""
        with tempfile.NamedTemporaryFile(suffix=".png", delete=False) as f:
            result = create_line_plot(sample_csv_file, "x", "y", "Default Plot", f.name)
            assert result["status"] == "success"
        os.unlink(f.name)

    def test_create_line_plot_invalid_column(self, sample_csv_file):
        """Test line plot with invalid column"""
        result = create_line_plot(
            sample_csv_file, "x", "invalid_column", "Test", "output.png"
        )
        assert result["status"] == "error"
        assert "not found in data" in result["error"]

    def test_create_bar_plot_success(self, sample_csv_file):
        """Test successful bar plot creation"""
        with tempfile.NamedTemporaryFile(suffix=".png", delete=False) as f:
            result = create_bar_plot(
                sample_csv_file, "category", "value", "Test Bar Plot", f.name
            )
            assert result["status"] == "success"
            assert os.path.exists(f.name)
        os.unlink(f.name)

    def test_create_bar_plot_with_numeric_x(self, sample_csv_file):
        """Test bar plot with numeric x-axis"""
        with tempfile.NamedTemporaryFile(suffix=".png", delete=False) as f:
            result = create_bar_plot(
                sample_csv_file, "x", "value", "Numeric X Bar Plot", f.name
            )
            assert result["status"] == "success"
        os.unlink(f.name)

    def test_create_scatter_plot_success(self, sample_csv_file):
        """Test successful scatter plot creation"""
        with tempfile.NamedTemporaryFile(suffix=".png", delete=False) as f:
            result = create_scatter_plot(
                sample_csv_file, "x", "y", "Test Scatter Plot", f.name
            )
            assert result["status"] == "success"
            assert os.path.exists(f.name)
        os.unlink(f.name)

    def test_create_scatter_plot_with_float_data(self, sample_csv_file):
        """Test scatter plot with float data"""
        with tempfile.NamedTemporaryFile(suffix=".png", delete=False) as f:
            result = create_scatter_plot(
                sample_csv_file, "numeric_data", "y", "Float Scatter", f.name
            )
            assert result["status"] == "success"
        os.unlink(f.name)

    def test_create_histogram_success(self, sample_csv_file):
        """Test successful histogram creation"""
        with tempfile.NamedTemporaryFile(suffix=".png", delete=False) as f:
            result = create_histogram(
                sample_csv_file, "value", 10, "Test Histogram", f.name
            )
            assert result["status"] == "success"
            assert os.path.exists(f.name)
        os.unlink(f.name)

    def test_create_histogram_default_bins(self, sample_csv_file):
        """Test histogram with default bins"""
        with tempfile.NamedTemporaryFile(suffix=".png", delete=False) as f:
            result = create_histogram(
                sample_csv_file, "value", 20, "Default Bins Histogram", f.name
            )
            assert result["status"] == "success"
        os.unlink(f.name)

    def test_create_heatmap_success(self, sample_csv_file):
        """Test successful heatmap creation"""
        with tempfile.NamedTemporaryFile(suffix=".png", delete=False) as f:
            result = create_heatmap(sample_csv_file, "Test Heatmap", f.name)
            assert result["status"] == "success"
            assert os.path.exists(f.name)
        os.unlink(f.name)

    def test_create_heatmap_file_not_found(self):
        """Test heatmap with file not found"""
        result = create_heatmap("/nonexistent/file.csv", "Test Heatmap", "output.png")
        assert result["status"] == "error"
        assert "error" in result

    def test_handler_error_handling(self):
        """Test comprehensive error handling across all handlers"""
        # Test with non-existent file for all functions
        error_functions = [
            lambda: get_data_info("/nonexistent/file.csv"),
            lambda: create_line_plot(
                "/nonexistent/file.csv", "x", "y", "Test", "output.png"
            ),
            lambda: create_bar_plot(
                "/nonexistent/file.csv", "x", "y", "Test", "output.png"
            ),
            lambda: create_scatter_plot(
                "/nonexistent/file.csv", "x", "y", "Test", "output.png"
            ),
            lambda: create_histogram(
                "/nonexistent/file.csv", "x", 10, "Test", "output.png"
            ),
            lambda: create_heatmap("/nonexistent/file.csv", "Test", "output.png"),
        ]

        for func in error_functions:
            result = func()
            assert result["status"] == "error"
            assert "error" in result

    @pytest.mark.asyncio
    async def test_mcp_tool_handlers_direct(self, sample_csv_file):
        """Test MCP tool handlers directly"""
        # Test data_info_tool
        result = await server.data_info_tool.fn(file_path=sample_csv_file)
        assert isinstance(result, dict)
        assert "status" in result

        # Test line_plot_tool
        with tempfile.NamedTemporaryFile(suffix=".png", delete=False) as f:
            result = await server.line_plot_tool.fn(
                file_path=sample_csv_file,
                x_column="x",
                y_column="y",
                title="MCP Line Plot",
                output_path=f.name,
            )
            assert isinstance(result, dict)
        os.unlink(f.name)

        # Test bar_plot_tool
        with tempfile.NamedTemporaryFile(suffix=".png", delete=False) as f:
            result = await server.bar_plot_tool.fn(
                file_path=sample_csv_file,
                x_column="category",
                y_column="value",
                title="MCP Bar Plot",
                output_path=f.name,
            )
            assert isinstance(result, dict)
        os.unlink(f.name)

        # Test scatter_plot_tool
        with tempfile.NamedTemporaryFile(suffix=".png", delete=False) as f:
            result = await server.scatter_plot_tool.fn(
                file_path=sample_csv_file,
                x_column="x",
                y_column="y",
                title="MCP Scatter Plot",
                output_path=f.name,
            )
            assert isinstance(result, dict)
        os.unlink(f.name)

        # Test histogram_plot_tool
        with tempfile.NamedTemporaryFile(suffix=".png", delete=False) as f:
            result = await server.histogram_plot_tool.fn(
                file_path=sample_csv_file,
                column="value",
                bins=10,
                title="MCP Histogram",
                output_path=f.name,
            )
            assert isinstance(result, dict)
        os.unlink(f.name)

        # Test heatmap_plot_tool
        with tempfile.NamedTemporaryFile(suffix=".png", delete=False) as f:
            result = await server.heatmap_plot_tool.fn(
                file_path=sample_csv_file, title="MCP Heatmap", output_path=f.name
            )
            assert isinstance(result, dict)
        os.unlink(f.name)

    def test_handler_parameter_validation(self, sample_csv_file):
        """Test parameter validation in handlers"""
        # Test with missing required parameters
        result = create_line_plot(sample_csv_file, "", "y", "Test", "output.png")
        assert result["status"] == "error"

        # Test with invalid file paths
        result = create_bar_plot("", "x", "y", "Test", "output.png")
        assert result["status"] == "error"

        # Test with invalid column names
        result = create_scatter_plot(
            sample_csv_file, "nonexistent", "y", "Test", "output.png"
        )
        assert result["status"] == "error"

    def test_output_file_handling(self, sample_csv_file):
        """Test output file handling"""
        # Test with valid output path
        with tempfile.NamedTemporaryFile(suffix=".png", delete=False) as f:
            result = create_line_plot(
                sample_csv_file, "x", "y", "File Output Test", f.name
            )
            assert result["status"] == "success"
            assert os.path.exists(f.name)
        os.unlink(f.name)

        # Test with directory that doesn't exist
        invalid_path = "/nonexistent/directory/output.png"
        result = create_line_plot(
            sample_csv_file, "x", "y", "Invalid Path Test", invalid_path
        )
        # May succeed or fail depending on implementation, but shouldn't crash

    def test_data_type_handling(self):
        """Test handling of different data types"""
        # Create test data with mixed types
        mixed_data = pd.DataFrame(
            {
                "integers": [1, 2, 3, 4, 5],
                "floats": [1.1, 2.2, 3.3, 4.4, 5.5],
                "strings": ["A", "B", "C", "D", "E"],
                "booleans": [True, False, True, False, True],
                "mixed": [1, "B", 3.3, True, None],
            }
        )

        with tempfile.NamedTemporaryFile(mode="w", suffix=".csv", delete=False) as f:
            mixed_data.to_csv(f.name, index=False)

            # Test data info with mixed types
            result = get_data_info(f.name)
            assert result["status"] == "success"

            # Test plotting with different data types
            with tempfile.NamedTemporaryFile(suffix=".png", delete=False) as output_f:
                result = create_line_plot(
                    f.name, "integers", "floats", "Mixed Types", output_f.name
                )
                assert result["status"] == "success"
            os.unlink(output_f.name)

        os.unlink(f.name)

    def test_large_data_handling(self):
        """Test handling of large datasets"""
        # Create larger dataset
        large_data = pd.DataFrame(
            {
                "x": range(500),
                "y": [i * 2 for i in range(500)],
                "category": [f"Cat_{i % 5}" for i in range(500)],
                "value": [i + 100 for i in range(500)],
            }
        )

        with tempfile.NamedTemporaryFile(mode="w", suffix=".csv", delete=False) as f:
            large_data.to_csv(f.name, index=False)

            # Test that handlers can process large data
            result = get_data_info(f.name)
            assert result["status"] == "success"
            assert result["shape"][0] == 500  # rows

            with tempfile.NamedTemporaryFile(suffix=".png", delete=False) as output_f:
                result = create_histogram(
                    f.name, "value", 20, "Large Data Histogram", output_f.name
                )
                assert result["status"] == "success"
            os.unlink(output_f.name)

        os.unlink(f.name)

    def test_special_characters_handling(self):
        """Test handling of special characters in data"""
        special_data = pd.DataFrame(
            {
                "col_with_spaces": [1, 2, 3],
                "col-with-dashes": [4, 5, 6],
                "col.with.dots": [7, 8, 9],
                "col@with@symbols": [10, 11, 12],
            }
        )

        with tempfile.NamedTemporaryFile(mode="w", suffix=".csv", delete=False) as f:
            special_data.to_csv(f.name, index=False)

            # Test that special column names are handled
            result = get_data_info(f.name)
            assert result["status"] == "success"

            with tempfile.NamedTemporaryFile(suffix=".png", delete=False) as output_f:
                result = create_scatter_plot(
                    f.name,
                    "col_with_spaces",
                    "col-with-dashes",
                    "Special Chars",
                    output_f.name,
                )
                assert result["status"] == "success"
            os.unlink(output_f.name)

        os.unlink(f.name)

    @pytest.mark.asyncio
    async def test_async_handler_comprehensive(self, sample_csv_file):
        """Test comprehensive async handler functionality"""
        # Test all async handlers in sequence
        async_tests = [
            server.data_info_tool.fn(file_path=sample_csv_file),
        ]

        # Add plot tests with temporary files
        with (
            tempfile.NamedTemporaryFile(suffix=".png", delete=False) as f1,
            tempfile.NamedTemporaryFile(suffix=".png", delete=False) as f2,
            tempfile.NamedTemporaryFile(suffix=".png", delete=False) as f3,
            tempfile.NamedTemporaryFile(suffix=".png", delete=False) as f4,
            tempfile.NamedTemporaryFile(suffix=".png", delete=False) as f5,
        ):
            async_tests.extend(
                [
                    server.line_plot_tool.fn(
                        file_path=sample_csv_file,
                        x_column="x",
                        y_column="y",
                        title="Async Line",
                        output_path=f1.name,
                    ),
                    server.bar_plot_tool.fn(
                        file_path=sample_csv_file,
                        x_column="category",
                        y_column="value",
                        title="Async Bar",
                        output_path=f2.name,
                    ),
                    server.scatter_plot_tool.fn(
                        file_path=sample_csv_file,
                        x_column="x",
                        y_column="y",
                        title="Async Scatter",
                        output_path=f3.name,
                    ),
                    server.histogram_plot_tool.fn(
                        file_path=sample_csv_file,
                        column="value",
                        bins=10,
                        title="Async Histogram",
                        output_path=f4.name,
                    ),
                    server.heatmap_plot_tool.fn(
                        file_path=sample_csv_file,
                        title="Async Heatmap",
                        output_path=f5.name,
                    ),
                ]
            )

            # Execute all async tests
            results = await asyncio.gather(*async_tests)

            # Verify all results
            for result in results:
                assert isinstance(result, dict)
                assert "status" in result

        # Cleanup
        for f in [f1, f2, f3, f4, f5]:
            os.unlink(f.name)
>>>>>>> 6e066a3d
<|MERGE_RESOLUTION|>--- conflicted
+++ resolved
@@ -5,26 +5,15 @@
         assert len(result["columns"]) == 3ions and MCP tool handlers.
 """
 
-<<<<<<< HEAD
-import pytest
-import sys
-=======
->>>>>>> 6e066a3d
 import os
 import sys
 import tempfile
 import pandas as pd
-<<<<<<< HEAD
-
-# Add src to path using relative path
-sys.path.insert(0, os.path.join(os.path.dirname(__file__), ".."))
-=======
 import pytest
 import asyncio
 
 # Add src to path for imports
 sys.path.insert(0, os.path.join(os.path.dirname(__file__), "..", "src"))
->>>>>>> 6e066a3d
 
 import server  # noqa: E402
 from implementation.plot_capabilities import (
@@ -33,190 +22,6 @@
     create_scatter_plot,
     create_histogram,
     create_heatmap,
-<<<<<<< HEAD
-)
-
-
-@pytest.fixture
-def sample_data():
-    """Create sample data for testing."""
-    data = {
-        "timestamp": pd.date_range("2024-01-01", periods=20, freq="D"),
-        "temperature": [20 + i * 0.5 for i in range(20)],
-        "humidity": [50 + i * 1.5 for i in range(20)],
-        "pressure": [1013 + i * 0.2 for i in range(20)],
-        "city": ["New York", "Chicago", "Los Angeles", "Houston", "Phoenix"] * 4,
-    }
-    return pd.DataFrame(data)
-
-
-@pytest.fixture
-def sample_csv_file(sample_data):
-    """Create a temporary CSV file for testing."""
-    with tempfile.NamedTemporaryFile(mode="w", suffix=".csv", delete=False) as f:
-        sample_data.to_csv(f.name, index=False)
-        yield f.name
-
-    # Cleanup
-    os.unlink(f.name)
-
-
-@pytest.fixture
-def output_dir():
-    """Create a temporary directory for output files."""
-    with tempfile.TemporaryDirectory() as temp_dir:
-        yield temp_dir
-
-
-def test_get_data_info_success(sample_csv_file):
-    """Test get_data_info with valid file."""
-    print("\n=== Testing Data Info Handler Success ===")
-    result = get_data_info(sample_csv_file)
-    print("Handler result:", result)
-
-    assert result["status"] == "success"
-    assert result["shape"] == (20, 5)
-    assert "timestamp" in result["columns"]
-    assert "temperature" in result["columns"]
-    assert "humidity" in result["columns"]
-    assert "pressure" in result["columns"]
-    assert "city" in result["columns"]
-
-
-def test_get_data_info_error():
-    """Test get_data_info with invalid file."""
-    print("\n=== Testing Data Info Handler Error ===")
-    result = get_data_info("nonexistent_file.csv")
-    print("Error result:", result)
-
-    assert result["status"] == "error"
-    assert "error" in result
-
-
-def test_create_line_plot_success(sample_csv_file, output_dir):
-    """Test create_line_plot with valid parameters."""
-    print("\n=== Testing Line Plot Handler Success ===")
-    output_path = os.path.join(output_dir, "handler_line_plot.png")
-
-    result = create_line_plot(
-        sample_csv_file,
-        "timestamp",
-        "temperature",
-        "Temperature Over Time",
-        output_path,
-    )
-    print("Handler result:", result)
-
-    assert result["status"] == "success"
-    assert result["x_column"] == "timestamp"
-    assert result["y_column"] == "temperature"
-    assert result["title"] == "Temperature Over Time"
-    assert result["data_points"] == 20
-    assert os.path.exists(output_path)
-
-
-def test_create_line_plot_invalid_column(sample_csv_file, output_dir):
-    """Test create_line_plot with invalid column."""
-    print("\n=== Testing Line Plot Handler Invalid Column ===")
-    output_path = os.path.join(output_dir, "handler_line_plot_error.png")
-
-    result = create_line_plot(
-        sample_csv_file, "invalid_column", "temperature", "Test Plot", output_path
-    )
-    print("Error result:", result)
-
-    assert result["status"] == "error"
-    assert "error" in result
-
-
-def test_create_bar_plot_success(sample_csv_file, output_dir):
-    """Test create_bar_plot with valid parameters."""
-    print("\n=== Testing Bar Plot Handler Success ===")
-    output_path = os.path.join(output_dir, "handler_bar_plot.png")
-
-    result = create_bar_plot(
-        sample_csv_file, "city", "temperature", "Temperature by City", output_path
-    )
-    print("Handler result:", result)
-
-    assert result["status"] == "success"
-    assert result["x_column"] == "city"
-    assert result["y_column"] == "temperature"
-    assert result["title"] == "Temperature by City"
-    assert result["data_points"] == 20
-    assert os.path.exists(output_path)
-
-
-def test_create_scatter_plot_success(sample_csv_file, output_dir):
-    """Test create_scatter_plot with valid parameters."""
-    print("\n=== Testing Scatter Plot Handler Success ===")
-    output_path = os.path.join(output_dir, "handler_scatter_plot.png")
-
-    result = create_scatter_plot(
-        sample_csv_file,
-        "temperature",
-        "humidity",
-        "Temperature vs Humidity",
-        output_path,
-    )
-    print("Handler result:", result)
-
-    assert result["status"] == "success"
-    assert result["x_column"] == "temperature"
-    assert result["y_column"] == "humidity"
-    assert result["title"] == "Temperature vs Humidity"
-    assert result["data_points"] == 20
-    assert os.path.exists(output_path)
-
-
-def test_create_histogram_success(sample_csv_file, output_dir):
-    """Test create_histogram with valid parameters."""
-    print("\n=== Testing Histogram Plot Handler Success ===")
-    output_path = os.path.join(output_dir, "handler_histogram.png")
-
-    result = create_histogram(
-        sample_csv_file, "temperature", 15, "Temperature Distribution", output_path
-    )
-    print("Handler result:", result)
-
-    assert result["status"] == "success"
-    assert result["column"] == "temperature"
-    assert result["bins"] == 15
-    assert result["title"] == "Temperature Distribution"
-    assert result["data_points"] == 20
-    assert os.path.exists(output_path)
-
-
-def test_create_heatmap_success(sample_csv_file, output_dir):
-    """Test create_heatmap with valid parameters."""
-    print("\n=== Testing Heatmap Plot Handler Success ===")
-    output_path = os.path.join(output_dir, "handler_heatmap.png")
-
-    result = create_heatmap(sample_csv_file, "Weather Data Correlation", output_path)
-    print("Handler result:", result)
-
-    assert result["status"] == "success"
-    assert result["title"] == "Weather Data Correlation"
-    assert result["data_points"] == 20
-    assert "numeric_columns" in result
-    assert os.path.exists(output_path)
-
-
-def test_create_heatmap_file_not_found(output_dir):
-    """Test create_heatmap with file not found."""
-    print("\n=== Testing Heatmap Plot Handler File Not Found ===")
-    output_path = os.path.join(output_dir, "handler_heatmap_error.png")
-
-    result = create_heatmap("nonexistent_file.csv", "Test Heatmap", output_path)
-    print("Error result:", result)
-
-    assert result["status"] == "error"
-    assert "error" in result
-
-
-if __name__ == "__main__":
-    pytest.main([__file__, "-v"])
-=======
     get_data_info,
 )
 
@@ -630,5 +435,4 @@
 
         # Cleanup
         for f in [f1, f2, f3, f4, f5]:
-            os.unlink(f.name)
->>>>>>> 6e066a3d
+            os.unlink(f.name)