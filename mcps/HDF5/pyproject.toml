[project]
name = "hdf5-mcp"
version = "1.0.0"
description = "HDF5 MCP - Scientific Data Access for LLMs with comprehensive HDF5 file operations"
readme = "README.md"
requires-python = ">=3.10"
license = "MIT"
authors = [
    { name = "IoWarp Scientific MCPs", email = "contact@iowarp.org" }
]

dependencies = [
  "fastmcp",
  "python-dotenv>=1.0.0",
  "h5py>=3.0.0",
  "psutil>=5.9.0"
]

keywords = ["hdf5", "scientific-data", "hierarchical-data", "data-analysis", "scientific-computing", "mcp", "llm-integration", "data-structures"]

[tool.uv]
dev-dependencies = [
    "pytest>=8.4.0",
    "pytest-asyncio>=0.21.0",
<<<<<<< HEAD
    "pytest-cov>=5.0.0",
    "ruff>=0.12.5",
    "mypy>=1.5.0",
    "pip-audit>=2.6.0",
=======
    "ruff>=0.12.5",
>>>>>>> 6e066a3d
]

[project.scripts]
hdf5-mcp = "server:main"

[build-system]
requires = ["setuptools>=64.0", "wheel"]
build-backend = "setuptools.build_meta"<|MERGE_RESOLUTION|>--- conflicted
+++ resolved
@@ -22,14 +22,7 @@
 dev-dependencies = [
     "pytest>=8.4.0",
     "pytest-asyncio>=0.21.0",
-<<<<<<< HEAD
-    "pytest-cov>=5.0.0",
     "ruff>=0.12.5",
-    "mypy>=1.5.0",
-    "pip-audit>=2.6.0",
-=======
-    "ruff>=0.12.5",
->>>>>>> 6e066a3d
 ]
 
 [project.scripts]
